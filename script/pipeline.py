--- conflicted
+++ resolved
@@ -9,11 +9,7 @@
 import re
 
 # Updating python path
-<<<<<<< HEAD
-sys.append(os.path.dirname(os.path.realpath(__file__) + '/..'))
-=======
 sys.path.append(os.path.dirname(os.path.realpath(__file__) + '/..'))
->>>>>>> 67a50351
 
 # Custom dependencies
 from src.msa import MSA
@@ -63,7 +59,7 @@
     # Define set running jobs id
     running = set()
     # Debug
-    print('Running mgseed.pl for all the {} clusters in current batch'.fromat(
+    print('Running mgseed.pl for all the {} clusters in current batch'.format(
         len(batch_clusters)
     ))
 
@@ -77,7 +73,7 @@
             args=['mgseed.pl', '-cluster', cluster_name]
         )
         # Debug
-        print('mgseed.pl:\n', out)
+        print('mgseed.pl:', out)
         # Get process id as string
         job_id = Bjob.id_from_string(out.stdout)
         # Debug
@@ -90,15 +86,15 @@
         # Parse job ids to list
         ids = list(running)
         # Query for job statuses
-        status = map(lambda job_id: Bjob.status(job_id), ids)
+        status = list(map(lambda job_id: Bjob.status(job_id), ids))
         # Get number of jobs
         n = len(status)
         # Update running job ids
         running = set([
-            ids[i] for i in range(n) if (status[i] in set('RUN', 'PEND'))
+            ids[i] for i in range(n) if (status[i] in set(['RUN', 'PEND']))
         ])
         # Debug
-        print('There are {} jobs which are still running:\n{}'.fromat(
+        print('There are {} jobs which are still running:\n{}'.format(
             len(running),  # Number of running jobs
             running  # Actual ids of running jobs
         ))
@@ -114,4 +110,4 @@
             'check_uniprot.pl'
         ])
     # Debug
-    print('check_uniprot.pl:\n', out)+    print('check_uniprot.pl:', out)